--- conflicted
+++ resolved
@@ -51,23 +51,11 @@
 func (i *IgnoringClientHandler) EnrollmentSuccess(manager irma.SchemeManagerIdentifier)          {}
 
 func parseStorage(t *testing.T) *Client {
-<<<<<<< HEAD
-	require.NoError(t, fs.CopyDirectory("testdata/teststorage", "testdata/storage/test"))
-	manager, err := New(
-		"testdata/storage/test",
-		"testdata/irma_configuration",
-		"",
-=======
-	exists, err := fs.PathExists("../testdata/storage/test")
-	require.NoError(t, err, "fs.PathExists() failed")
-	if !exists {
-		require.NoError(t, os.Mkdir("../testdata/storage/test", 0755), "Could not create test storage")
-	}
+	require.NoError(t, fs.CopyDirectory("../testdata/teststorage", "../testdata/storage/test"))
 	manager, err := New(
 		"../testdata/storage/test",
 		"../testdata/irma_configuration",
-		"../testdata/oldstorage",
->>>>>>> 20bc4ac8
+		"",
 		&IgnoringClientHandler{},
 	)
 	require.NoError(t, err)
@@ -167,17 +155,7 @@
 	jwt := getCombinedJwt("testip", irma.NewAttributeTypeIdentifier("irma-demo.RU.studentCard.studentID"))
 	sessionHelper(t, jwt, "issue", client)
 
-<<<<<<< HEAD
 	logs, err = client.Logs()
-=======
-	newclient, err := New("../testdata/storage/test", "../testdata/irma_configuration", "../testdata/oldstorage", nil)
-	require.NoError(t, err)
-	verifyClientIsUnmarshaled(t, newclient)
-	verifyCredentials(t, newclient)
-	verifyKeyshareIsUnmarshaled(t, newclient)
-
-	newlogs, err := newclient.Logs()
->>>>>>> 20bc4ac8
 	require.NoError(t, err)
 	require.True(t, len(logs) == oldLogLength+1)
 
@@ -197,47 +175,6 @@
 	teardown(t)
 }
 
-<<<<<<< HEAD
-=======
-func TestMetadataAttribute(t *testing.T) {
-	metadata := irma.NewMetadataAttribute()
-	if metadata.Version() != 0x02 {
-		t.Errorf("Unexpected metadata version: %d", metadata.Version())
-	}
-
-	expiry := metadata.SigningDate().Unix() + int64(metadata.ValidityDuration()*irma.ExpiryFactor)
-	if !time.Unix(expiry, 0).Equal(metadata.Expiry()) {
-		t.Errorf("Invalid signing date")
-	}
-
-	if metadata.KeyCounter() != 0 {
-		t.Errorf("Unexpected key counter")
-	}
-}
-
-func TestMetadataCompatibility(t *testing.T) {
-	conf, err := irma.NewConfiguration("../testdata/irma_configuration", "")
-	require.NoError(t, err)
-	require.NoError(t, conf.ParseFolder())
-
-	// An actual metadata attribute of an IRMA credential extracted from the IRMA app
-	attr := irma.MetadataFromInt(s2big("49043481832371145193140299771658227036446546573739245068"), conf)
-	require.NotNil(t, attr.CredentialType(), "attr.CredentialType() should not be nil")
-
-	require.Equal(t,
-		irma.NewCredentialTypeIdentifier("irma-demo.RU.studentCard"),
-		attr.CredentialType().Identifier(),
-		"Metadata credential type was not irma-demo.RU.studentCard",
-	)
-	require.Equal(t, byte(0x02), attr.Version(), "Unexpected metadata version")
-	require.Equal(t, time.Unix(1499904000, 0), attr.SigningDate(), "Unexpected signing date")
-	require.Equal(t, time.Unix(1516233600, 0), attr.Expiry(), "Unexpected expiry date")
-	require.Equal(t, 2, attr.KeyCounter(), "Unexpected key counter")
-
-	teardown(t)
-}
-
->>>>>>> 20bc4ac8
 func TestCandidates(t *testing.T) {
 	client := parseStorage(t)
 
@@ -381,7 +318,7 @@
 	require.Contains(t, client.Configuration.Issuers, irma.NewIssuerIdentifier("irma-demo.RU"))
 	require.Contains(t, client.Configuration.CredentialTypes, irma.NewCredentialTypeIdentifier("irma-demo.RU.studentCard"))
 
-	basepath := "testdata/storage/test/irma_configuration/irma-demo"
+	basepath := "../testdata/storage/test/irma_configuration/irma-demo"
 	exists, err := fs.PathExists(basepath + "/description.xml")
 	require.NoError(t, err)
 	require.True(t, exists)
