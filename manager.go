package irmago

import (
	"crypto/rand"
	"math/big"
	"sort"
	"time"

	"github.com/credentials/go-go-gadget-paillier"
	"github.com/go-errors/errors"
	"github.com/mhe/gabi"
)

// This file contains most methods of the CredentialManager (c.f. session.go
// and updates.go).
//
// The storage of credentials is split up in several parts:
//
// - The CL-signature of each credential is stored separately, so that we can
// load it on demand (i.e., during an IRMA session), instead of immediately
// at initialization.
//
// - The attributes of all credentials are stored together, as they all
// immediately need to be available anyway,
//
// - The secret key (the zeroth attribute of every credential), being the same
// across all credentials, is stored only once in a separate file (storing this
// in multiple places would be bad).

// CredentialManager (de)serializes credentials and keyshare server information
// from storage; as well as logs of earlier IRMA sessions; it provides access
// to the attributes and all related information of its credentials;
// it is the starting point for new IRMA sessions; and it computes some
// of the messages in the client side of the IRMA protocol.
type CredentialManager struct {
	// Stuff we manage on disk
	secretkey        *secretKey
	attributes       map[CredentialTypeIdentifier][]*AttributeList
	credentials      map[CredentialTypeIdentifier]map[int]*credential
	keyshareServers  map[SchemeManagerIdentifier]*keyshareServer
	paillierKeyCache *paillierPrivateKey
	logs             []*LogEntry
	updates          []update

	// Where we store/load it to/from
	storage storage

	// Other state
	ConfigurationStore    *ConfigurationStore
	irmaConfigurationPath string
	androidStoragePath    string
	keyshareHandler       KeyshareHandler
}

type secretKey struct {
	Key *big.Int
}

<<<<<<< HEAD
// IrmaSession is an IRMA session.
type IrmaSession interface {
	GetNonce() *big.Int
	SetNonce(*big.Int)
	GetContext() *big.Int
	SetContext(*big.Int)
	ToDisclose() AttributeDisjunctionList
	DisclosureChoice() *DisclosureChoice
	SetDisclosureChoice(choice *DisclosureChoice)
	Distributed(store *ConfigurationStore) bool
	SchemeManagers() []SchemeManagerIdentifier
}

=======
>>>>>>> 4140d9cb
// NewCredentialManager creates a new CredentialManager that uses the directory
// specified by storagePath for (de)serializing itself. irmaConfigurationPath
// is the path to a (possibly readonly) folder containing irma_configuration;
// androidStoragePath is an optional path to the files of the old android app
// (specify "" if you do not want to parse the old android app files),
// and keyshareHandler is used for when a registration to a keyshare server needs
// to happen.
// The credential manager returned by this function has been fully deserialized
// and is ready for use.
//
// NOTE: It is the responsibility of the caller that there exists a (properly
// protected) directory at storagePath!
func NewCredentialManager(
	storagePath string,
	irmaConfigurationPath string,
	androidStoragePath string,
	keyshareHandler KeyshareHandler,
) (*CredentialManager, error) {
	var err error
	if err = AssertPathExists(storagePath); err != nil {
		return nil, err
	}
	if err = AssertPathExists(irmaConfigurationPath); err != nil {
		return nil, err
	}

	cm := &CredentialManager{
		credentials:           make(map[CredentialTypeIdentifier]map[int]*credential),
		keyshareServers:       make(map[SchemeManagerIdentifier]*keyshareServer),
		attributes:            make(map[CredentialTypeIdentifier][]*AttributeList),
		irmaConfigurationPath: irmaConfigurationPath,
		androidStoragePath:    androidStoragePath,
		keyshareHandler:       keyshareHandler,
	}

	cm.ConfigurationStore, err = NewConfigurationStore(storagePath+"/irma_configuration", irmaConfigurationPath)
	if err != nil {
		return nil, err
	}
	if err = cm.ConfigurationStore.ParseFolder(); err != nil {
		return nil, err
	}

	// Ensure storage path exists, and populate it with necessary files
	cm.storage = storage{storagePath: storagePath, ConfigurationStore: cm.ConfigurationStore}
	if err = cm.storage.EnsureStorageExists(); err != nil {
		return nil, err
	}

	// Perform new update functions from credentialManagerUpdates, if any
	if err = cm.update(); err != nil {
		return nil, err
	}

	// Load our stuff
	if cm.secretkey, err = cm.storage.LoadSecretKey(); err != nil {
		return nil, err
	}
	if cm.attributes, err = cm.storage.LoadAttributes(); err != nil {
		return nil, err
	}
	if cm.paillierKeyCache, err = cm.storage.LoadPaillierKeys(); err != nil {
		return nil, err
	}
	if cm.keyshareServers, err = cm.storage.LoadKeyshareServers(); err != nil {
		return nil, err
	}

	unenrolled := cm.unenrolledKeyshareServers()
	switch len(unenrolled) {
	case 0: // nop
	case 1:
		if keyshareHandler == nil {
			return nil, errors.New("Keyshare server found but no KeyshareHandler was given")
		}
		cm.KeyshareEnroll(unenrolled[0], keyshareHandler)
	default:
		return nil, errors.New("Too many keyshare servers")
	}

	return cm, nil
}

// CredentialInfoList returns a list of information of all contained credentials.
func (cm *CredentialManager) CredentialInfoList() CredentialInfoList {
	list := CredentialInfoList([]*CredentialInfo{})

	for _, attrlistlist := range cm.attributes {
		for index, attrlist := range attrlistlist {
			info := attrlist.Info()
			info.Index = index
			list = append(list, info)
		}
	}

	sort.Sort(list)
	return list
}

// addCredential adds the specified credential to the CredentialManager, saving its signature
// imediately, and optionally cm.attributes as well.
func (cm *CredentialManager) addCredential(cred *credential, storeAttributes bool) (err error) {
	id := cred.CredentialType().Identifier()
	cm.attributes[id] = append(cm.attrs(id), cred.AttributeList())

	if _, exists := cm.credentials[id]; !exists {
		cm.credentials[id] = make(map[int]*credential)
	}
	if cred.CredentialType().IsSingleton {
		cm.credentials[id][0] = cred
	} else {
		counter := len(cm.attributes[id]) - 1
		cm.credentials[id][counter] = cred
	}

	if err = cm.storage.StoreSignature(cred); err != nil {
		return
	}
	if storeAttributes {
		err = cm.storage.StoreAttributes(cm.attributes)
	}
	return
}

func generateSecretKey() (*secretKey, error) {
	key, err := gabi.RandomBigInt(gabi.DefaultSystemParameters[1024].Lm)
	if err != nil {
		return nil, err
	}
	return &secretKey{Key: key}, nil
}

// Removal methods

func (cm *CredentialManager) remove(id CredentialTypeIdentifier, index int, storenow bool) error {
	// Remove attributes
	list, exists := cm.attributes[id]
	if !exists || index >= len(list) {
		return errors.Errorf("Can't remove credential %s-%d: no such credential", id.String(), index)
	}
	attrs := list[index]
	cm.attributes[id] = append(list[:index], list[index+1:]...)
	if storenow {
		if err := cm.storage.StoreAttributes(cm.attributes); err != nil {
			return err
		}
	}

	// Remove credential
	if creds, exists := cm.credentials[id]; exists {
		if _, exists := creds[index]; exists {
			creds[index] = nil
			cm.credentials[id] = creds
		}
	}

	// Remove signature from storage
	if err := cm.storage.DeleteSignature(attrs); err != nil {
		return err
	}

	removed := map[CredentialTypeIdentifier][]TranslatedString{}
	removed[id] = attrs.Strings()

	if storenow {
		return cm.addLogEntry(&LogEntry{
			Type:    actionRemoval,
			Time:    Timestamp(time.Now()),
			Removed: removed,
		})
	}
	return nil
}

func (cm *CredentialManager) RemoveCredential(id CredentialTypeIdentifier, index int) error {
	return cm.remove(id, index, true)
}

func (cm *CredentialManager) RemoveCredentialByHash(hash string) error {
	cred, index, err := cm.credentialByHash(hash)
	if err != nil {
		return err
	}
	return cm.RemoveCredential(cred.CredentialType().Identifier(), index)
}

func (cm *CredentialManager) RemoveAllCredentials() error {
	removed := map[CredentialTypeIdentifier][]TranslatedString{}
	list := cm.CredentialInfoList()
	for _, cred := range list {
		id := NewCredentialTypeIdentifier(cred.ID)
		removed[id] = cred.Attributes
		if err := cm.remove(id, cred.Index, false); err != nil {
			return err
		}
	}
	if err := cm.storage.StoreAttributes(cm.attributes); err != nil {
		return err
	}

	logentry := &LogEntry{
		Type:    actionRemoval,
		Time:    Timestamp(time.Now()),
		Removed: removed,
	}
	if err := cm.addLogEntry(logentry); err != nil {
		return err
	}
	return cm.storage.StoreLogs(cm.logs)
}

// Attribute and credential getter methods

// attrs returns cm.attributes[id], initializing it to an empty slice if neccesary
func (cm *CredentialManager) attrs(id CredentialTypeIdentifier) []*AttributeList {
	list, exists := cm.attributes[id]
	if !exists {
		list = make([]*AttributeList, 0, 1)
		cm.attributes[id] = list
	}
	return list
}

// creds returns cm.credentials[id], initializing it to an empty map if neccesary
func (cm *CredentialManager) creds(id CredentialTypeIdentifier) map[int]*credential {
	list, exists := cm.credentials[id]
	if !exists {
		list = make(map[int]*credential)
		cm.credentials[id] = list
	}
	return list
}

// Attributes returns the attribute list of the requested credential, or nil if we do not have it.
func (cm *CredentialManager) Attributes(id CredentialTypeIdentifier, counter int) (attributes *AttributeList) {
	list := cm.attrs(id)
	if len(list) <= counter {
		return
	}
	return list[counter]
}

func (cm *CredentialManager) credentialByHash(hash string) (*credential, int, error) {
	for _, attrlistlist := range cm.attributes {
		for index, attrs := range attrlistlist {
			if attrs.hash() == hash {
				cred, err := cm.credential(attrs.CredentialType().Identifier(), index)
				return cred, index, err
			}
		}
	}
	return nil, 0, nil
}

func (cm *CredentialManager) credentialByID(id CredentialIdentifier) (*credential, error) {
	return cm.credential(id.Type, id.Index)
}

// credential returns the requested credential, or nil if we do not have it.
func (cm *CredentialManager) credential(id CredentialTypeIdentifier, counter int) (cred *credential, err error) {
	// If the requested credential is not in credential map, we check if its attributes were
	// deserialized during NewCredentialManager(). If so, there should be a corresponding signature file,
	// so we read that, construct the credential, and add it to the credential map
	if _, exists := cm.creds(id)[counter]; !exists {
		attrs := cm.Attributes(id, counter)
		if attrs == nil { // We do not have the requested cred
			return
		}
		sig, err := cm.storage.LoadSignature(attrs)
		if err != nil {
			return nil, err
		}
		if sig == nil {
			err = errors.New("signature file not found")
			return nil, err
		}
		pk, err := attrs.PublicKey()
		if err != nil {
			return nil, err
		}
		if pk == nil {
			return nil, errors.New("unknown public key")
		}
		cred, err := newCredential(&gabi.Credential{
			Attributes: append([]*big.Int{cm.secretkey.Key}, attrs.Ints...),
			Signature:  sig,
			Pk:         pk,
		}, cm.ConfigurationStore)
		if err != nil {
			return nil, err
		}
		cm.credentials[id][counter] = cred
	}

	return cm.credentials[id][counter], nil
}

// Methods used in the IRMA protocol

// Candidates returns a list of attributes present in this credential manager
// that satisfy the specified attribute disjunction.
func (cm *CredentialManager) Candidates(disjunction *AttributeDisjunction) []*AttributeIdentifier {
	candidates := make([]*AttributeIdentifier, 0, 10)

	for _, attribute := range disjunction.Attributes {
		credID := attribute.CredentialTypeIdentifier()
		if !cm.ConfigurationStore.Contains(credID) {
			continue
		}
		creds := cm.credentials[credID]
		count := len(creds)
		if count == 0 {
			continue
		}
		for i, cred := range creds {
			id := &AttributeIdentifier{Type: attribute, Index: i, Count: count}
			if attribute.IsCredential() {
				candidates = append(candidates, id)
			} else {
				attrs := cred.AttributeList()
				val := attrs.untranslatedAttribute(attribute)
				if val == "" { // This won't handle empty attributes correctly
					continue
				}
				if !disjunction.HasValues() || val == disjunction.Values[attribute] {
					candidates = append(candidates, id)
				}
			}
		}
	}

	return candidates
}

// CheckSatisfiability checks if this credential manager has the required attributes
// to satisfy the specifed disjunction list. If not, the unsatisfiable disjunctions
// are returned.
func (cm *CredentialManager) CheckSatisfiability(disjunctions AttributeDisjunctionList) AttributeDisjunctionList {
	missing := make(AttributeDisjunctionList, 0, 5)
	for _, disjunction := range disjunctions {
		if len(cm.Candidates(disjunction)) == 0 {
			missing = append(missing, disjunction)
		}
	}

	return missing
}

func (cm *CredentialManager) groupCredentials(choice *DisclosureChoice) (map[CredentialIdentifier][]int, error) {
	grouped := make(map[CredentialIdentifier][]int)

	for _, attribute := range choice.Attributes {
		identifier := attribute.Type
		ici := attribute.CredentialIdentifier()

		// If this is the first attribute of its credential type that we encounter
		// in the disclosure choice, then there is no slice yet at grouped[ici]
		if _, present := grouped[ici]; !present {
			indices := make([]int, 1, 1)
			indices[0] = 1 // Always include metadata
			grouped[ici] = indices
		}

		if identifier.IsCredential() {
			continue // In this case we only disclose the metadata attribute, which is already handled
		}
		index, err := cm.ConfigurationStore.CredentialTypes[identifier.CredentialTypeIdentifier()].IndexOf(identifier)
		if err != nil {
			return nil, err
		}

		// These indices will be used in the []*big.Int at gabi.credential.Attributes,
		// which doesn't know about the secret key and metadata attribute, so +2
		grouped[ici] = append(grouped[ici], index+2)
	}

	return grouped, nil
}

// ProofBuilders constructs a list of proof builders for the specified attribute choice.
func (cm *CredentialManager) ProofBuilders(choice *DisclosureChoice) (gabi.ProofBuilderList, error) {
	todisclose, err := cm.groupCredentials(choice)
	if err != nil {
		return nil, err
	}

	builders := gabi.ProofBuilderList([]gabi.ProofBuilder{})
	for id, list := range todisclose {
		cred, err := cm.credentialByID(id)
		if err != nil {
			return nil, err
		}
		builders = append(builders, cred.Credential.CreateDisclosureProofBuilder(list))
	}
	return builders, nil
}

// Proofs computes disclosure proofs containing the attributes specified by choice.
func (cm *CredentialManager) Proofs(choice *DisclosureChoice, request IrmaSession, issig bool) (gabi.ProofList, error) {
	builders, err := cm.ProofBuilders(choice)
	if err != nil {
		return nil, err
	}
	return builders.BuildProofList(request.GetContext(), request.GetNonce(), issig), nil
}

// IssuanceProofBuilders constructs a list of proof builders in the issuance protocol
// for the future credentials as well as possibly any disclosed attributes.
func (cm *CredentialManager) IssuanceProofBuilders(request *IssuanceRequest) (gabi.ProofBuilderList, error) {
	state, err := newIssuanceState()
	if err != nil {
		return nil, err
	}
	request.state = state

	proofBuilders := gabi.ProofBuilderList([]gabi.ProofBuilder{})
	for _, futurecred := range request.Credentials {
		var pk *gabi.PublicKey
		pk, err = cm.ConfigurationStore.PublicKey(futurecred.Credential.IssuerIdentifier(), futurecred.KeyCounter)
		if err != nil {
			return nil, err
		}
		credBuilder := gabi.NewCredentialBuilder(
			pk, request.GetContext(), cm.secretkey.Key, state.nonce2)
		request.state.builders = append(request.state.builders, credBuilder)
		proofBuilders = append(proofBuilders, credBuilder)
	}

	disclosures, err := cm.ProofBuilders(request.choice)
	if err != nil {
		return nil, err
	}
	proofBuilders = append(disclosures, proofBuilders...)
	return proofBuilders, nil
}

// IssueCommitments computes issuance commitments, along with disclosure proofs
// specified by choice.
func (cm *CredentialManager) IssueCommitments(request *IssuanceRequest) (*gabi.IssueCommitmentMessage, error) {
	proofBuilders, err := cm.IssuanceProofBuilders(request)
	if err != nil {
		return nil, err
	}
	list := proofBuilders.BuildProofList(request.GetContext(), request.GetNonce(), false)
	return &gabi.IssueCommitmentMessage{Proofs: list, Nonce2: request.state.nonce2}, nil
}

// ConstructCredentials constructs and saves new credentials
// using the specified issuance signature messages.
func (cm *CredentialManager) ConstructCredentials(msg []*gabi.IssueSignatureMessage, request *IssuanceRequest) error {
	if len(msg) != len(request.state.builders) {
		return errors.New("Received unexpected amount of signatures")
	}

	// First collect all credentials in a slice, so that if one of them induces an error,
	// we save none of them to fail the session cleanly
	gabicreds := []*gabi.Credential{}
	for i, sig := range msg {
		attrs, err := request.Credentials[i].AttributeList(cm.ConfigurationStore)
		if err != nil {
			return err
		}
		cred, err := request.state.builders[i].ConstructCredential(sig, attrs.Ints)
		if err != nil {
			return err
		}
		gabicreds = append(gabicreds, cred)
	}

	for _, gabicred := range gabicreds {
		newcred, err := newCredential(gabicred, cm.ConfigurationStore)
		if err != nil {
			return err
		}
		if err = cm.addCredential(newcred, true); err != nil {
			return err
		}
	}

	return nil
}

// Keyshare server handling

// PaillierKey returns a new Paillier key (and generates a new one in a goroutine).
func (cm *CredentialManager) paillierKey(wait bool) *paillierPrivateKey {
	cached := cm.paillierKeyCache
	ch := make(chan bool)
	go func() {
		newkey, _ := paillier.GenerateKey(rand.Reader, 2048)
		cm.paillierKeyCache = (*paillierPrivateKey)(newkey)
		if wait && cached == nil {
			ch <- true
		}
	}()
	if wait && cached == nil {
		<-ch
	}
	return cm.paillierKeyCache
}

func (cm *CredentialManager) unenrolledKeyshareServers() []*SchemeManager {
	list := []*SchemeManager{}
	for name, manager := range cm.ConfigurationStore.SchemeManagers {
		if _, contains := cm.keyshareServers[name]; len(manager.KeyshareServer) > 0 && !contains {
			list = append(list, manager)
		}
	}
	return list
}

// KeyshareEnroll attempts to register at the keyshare server of the specified scheme manager.
func (cm *CredentialManager) KeyshareEnroll(manager *SchemeManager, handler KeyshareHandler) {
	handler.StartRegistration(manager, func(email, pin string) {
		go func() {
			err := cm.keyshareEnrollWorker(manager.Identifier(), email, pin)
			if err != nil {
				handler.RegistrationError(err)
			} else {
				handler.RegistrationSuccess()
			}
		}()
	})
}

func (cm *CredentialManager) keyshareEnrollWorker(managerID SchemeManagerIdentifier, email, pin string) error {
	manager, ok := cm.ConfigurationStore.SchemeManagers[managerID]
	if !ok {
		return errors.New("Unknown scheme manager")
	}
	if len(manager.KeyshareServer) == 0 {
		return errors.New("Scheme manager has no keyshare server")
	}
	if len(pin) < 5 {
		return errors.New("PIN too short, must be at least 5 characters")
	}

	transport := NewHTTPTransport(manager.KeyshareServer)
	kss, err := newKeyshareServer(cm.paillierKey(true), manager.KeyshareServer, email)
	if err != nil {
		return err
	}
	message := keyshareRegistration{
		Username:  email,
		Pin:       kss.HashedPin(pin),
		PublicKey: (*paillierPublicKey)(&kss.PrivateKey.PublicKey),
	}

	result := &struct{}{}
	err = transport.Post("web/users/selfenroll", result, message)
	if err != nil {
		return err
	}

	cm.keyshareServers[managerID] = kss
	return cm.storage.StoreKeyshareServers(cm.keyshareServers)
}

// KeyshareRemove unregisters the keyshare server of the specified scheme manager.
func (cm *CredentialManager) KeyshareRemove(manager SchemeManagerIdentifier) error {
	if _, contains := cm.keyshareServers[manager]; !contains {
		return errors.New("Can't uninstall unknown keyshare server")
	}
	delete(cm.keyshareServers, manager)
	return cm.storage.StoreKeyshareServers(cm.keyshareServers)
}

// Add, load and store log entries

func (cm *CredentialManager) addLogEntry(entry *LogEntry) error {
	cm.logs = append(cm.logs, entry)
	return cm.storage.StoreLogs(cm.logs)
	return nil
}

func (cm *CredentialManager) Logs() ([]*LogEntry, error) {
	if cm.logs == nil || len(cm.logs) == 0 {
		var err error
		cm.logs, err = cm.storage.LoadLogs()
		if err != nil {
			return nil, err
		}
	}
	return cm.logs, nil
}<|MERGE_RESOLUTION|>--- conflicted
+++ resolved
@@ -56,22 +56,6 @@
 	Key *big.Int
 }
 
-<<<<<<< HEAD
-// IrmaSession is an IRMA session.
-type IrmaSession interface {
-	GetNonce() *big.Int
-	SetNonce(*big.Int)
-	GetContext() *big.Int
-	SetContext(*big.Int)
-	ToDisclose() AttributeDisjunctionList
-	DisclosureChoice() *DisclosureChoice
-	SetDisclosureChoice(choice *DisclosureChoice)
-	Distributed(store *ConfigurationStore) bool
-	SchemeManagers() []SchemeManagerIdentifier
-}
-
-=======
->>>>>>> 4140d9cb
 // NewCredentialManager creates a new CredentialManager that uses the directory
 // specified by storagePath for (de)serializing itself. irmaConfigurationPath
 // is the path to a (possibly readonly) folder containing irma_configuration;
